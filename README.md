--- conflicted
+++ resolved
@@ -1,5 +1,4 @@
 # affordance
-<<<<<<< HEAD
 
 Understand how well software engineering agents can use your software library.
 
@@ -42,6 +41,3 @@
 Benchmark - Collection of evaluations, one per library
 
 Evaluation - Model with a full snapshot of the evaluation
-=======
-Developer Experience, but for AI agents.
->>>>>>> 4da84bd1
